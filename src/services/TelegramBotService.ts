--- conflicted
+++ resolved
@@ -431,18 +431,6 @@
       }
     }
   }
-<<<<<<< HEAD
-  
-=======
-
-  private shouldSwitchToBrowserMode(error: any): boolean {
-    const errorMessage = this.getErrorMessage(error);
-    return errorMessage.includes('409') ||
-        errorMessage.includes('Conflict') ||
-        errorMessage.includes('webhook') ||
-        errorMessage.includes('polling');
-  }
->>>>>>> e06ea800
 
   private async sleep(ms: number): Promise<void> {
     return new Promise(resolve => setTimeout(resolve, ms));
@@ -460,7 +448,6 @@
     }
   }
 
-<<<<<<< HEAD
   private async switchToBrowserMode(): Promise<void> {
     console.log('🔄 Switching to browser mode due to API conflict...');
     
@@ -468,46 +455,6 @@
     if (this.pollingTimeout) {
       clearTimeout(this.pollingTimeout);
       this.pollingTimeout = null;
-=======
-  private async pollForUpdates(): Promise<void> {
-    if (!this.isPolling || this.pollingAbortController?.signal.aborted) {
-      return;
-    }
-
-    const response = await this.makeAPIRequest('getUpdates', {
-      offset: this.lastUpdateId + 1,
-      limit: 100,
-      timeout: 30
-    }, 35000); // 35 second timeout for long polling
-
-    if (!response || !response.result) {
-      return;
-    }
-
-    const updates: TelegramUpdate[] = response.result;
-
-    // Process updates in order
-    updates.sort((a, b) => a.update_id - b.update_id);
-
-    for (const update of updates) {
-      if (this.pollingAbortController?.signal.aborted) {
-        break;
-      }
-
-      try {
-        await this.processUpdate(update);
-        this.lastUpdateId = Math.max(this.lastUpdateId, update.update_id);
-      } catch (error) {
-        console.error('❌ Error processing update:', error);
-        // Continue processing other updates
-      }
-    }
-  }
-
-  private async processUpdate(update: TelegramUpdate): Promise<void> {
-    if (update.message) {
-      await this.handleIncomingTelegramMessage(update.message, false);
->>>>>>> e06ea800
     }
 
     if (update.edited_message) {
@@ -560,7 +507,6 @@
               metadata: { ...existingConversation.metadata, regionId }
             })
             .eq('id', existingConversation.id);
-<<<<<<< HEAD
       } else {
         const conversation: Conversation = {
           id: crypto.randomUUID(),
@@ -584,8 +530,6 @@
           metadata: { companyId }
         };
         await this.chatStorage.storeConversation(conversation);
-=======
->>>>>>> e06ea800
       }
 
       await this.showOfficesMenu(chatId, regionId);
@@ -753,11 +697,7 @@
         isEdited: isEdit,
         chatId,
         telegramMessageId,
-<<<<<<< HEAD
         attachments
-=======
-        direction: 'incoming'
->>>>>>> e06ea800
       };
 
       // Store message locally
@@ -818,7 +758,6 @@
       console.error('❌ Failed to handle incoming Telegram message:', error);
     }
   }
-<<<<<<< HEAD
   private async pollForUpdates(): Promise<void> {
     try {
       console.log('🔍 Making request to Telegram API...');
@@ -871,10 +810,6 @@
       console.error('Polling error:', error);
     }
   }
-
-=======
-
->>>>>>> e06ea800
   private processMessageContent(telegramMessage: TelegramMessage): {
     content: string;
     messageType: ServiceMessage['messageType'];
@@ -1193,15 +1128,12 @@
   }
 
   async sendMessage(chatId: string, text: string, options: any = {}): Promise<boolean> {
-<<<<<<< HEAD
+
     return this.sendMessageWithFile(chatId, text, undefined, options);
   }
 
   async sendMessageWithFile(chatId: string, text: string, file?: File, options: any = {}): Promise<boolean> {
     // In browser mode, simulate message sending by storing locally
-=======
-    // In browser mode, simulate message sending
->>>>>>> e06ea800
     if (this.isBrowserMode) {
       return this.simulateMessageSending(chatId, text, file);
     }
@@ -1209,7 +1141,7 @@
     try {
       console.log(`📤 Sending message to chat ${chatId}: ${text.substring(0, 50)}...`);
 
-<<<<<<< HEAD
+
       let response;
       if (file) {
         // Send file with caption
@@ -1230,14 +1162,6 @@
           ...options
         });
       }
-=======
-      const response = await this.makeAPIRequest('sendMessage', {
-        chat_id: parseInt(chatId),
-        text,
-        ...options
-      }, 10000);
->>>>>>> e06ea800
-
       const telegramMessage = response.result;
 
       // Create service message for sent message
@@ -1534,20 +1458,13 @@
         duration: att.duration,
         dimensions: att.dimensions
       })) || [],
-<<<<<<< HEAD
+
       messageType: (
         chatMessage.messageType === 'photo' ? 'image' :
         chatMessage.messageType === 'voice' ? 'audio' :
         chatMessage.messageType === 'sticker' ? 'image' :
         chatMessage.messageType
       ) || 'text'
-=======
-      messageType: chatMessage.messageType as ServiceMessage['messageType'] || 'text',
-      conversationId: chatMessage.conversationId,
-      senderId: chatMessage.senderId,
-      recipientId: chatMessage.recipientId,
-      recipientName: chatMessage.recipientName
->>>>>>> e06ea800
     };
   }
 
